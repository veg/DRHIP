"""
Configuration settings for DRHIP (Data Reduction for HyPhy with Inference Processing).
"""

# Default values for comparison groups
DEFAULT_COMPARISON_GROUPS = ["foreground", "background"]

# Method-specific paths relative to results directory for CAPHEINE structure
METHOD_PATHS = {
    "BUSTED": "BUSTED",
    "RELAX": "RELAX",
    "CFEL": "CONTRASTFEL",
    "FEL": "FEL",
    "MEME": "MEME",
    "PRIME": "PRIME",
}

# The values in these lists are populated by individual methods
# The lists here are used to validate that all expected fields are present in the output files
SUMMARY_FIELDNAMES = [
<<<<<<< HEAD
    'gene',
    'N',      # Number of sequences
    'T',      # Total branch length
    'sites',  # Number of sites
    'diff_sites',
    'RELAX_K',
    'RELAX_overall_pval'
=======
    "gene",
    "N",  # Number of sequences
    "T",  # Total branch length
    "dN/dS",  # Overall dN/dS ratio
    "sites",  # Number of sites
    "diff_sites",
    "RELAX_K",
    "RELAX_overall_pval",
>>>>>>> 6ff3f5f8
]

SITES_FIELDNAMES = [
    "gene",
    "site",
    "composition",
    "substitutions",
    "majority_residue",
    "prime_marker",
    "meme_marker",
    "fel_selection",
]

COMPARISON_GROUPS_SUMMARY_FIELDNAMES = [
    "gene",
    "comparison_group",
    "group_N",
    "group_T",
    "group_dN/dS",
    "group_aa_conserved",
]

COMPARISON_GROUPS_SITE_FIELDNAMES = [
    "gene",
    "site",
    "comparison_group",
    "unique_aas",
    "has_diff_majority",
    "aa_diversity",
    "majority_residue",
    "composition",
    "cfel_marker",
    "cfel_beta",
    "intensified_positive_selection",
]<|MERGE_RESOLUTION|>--- conflicted
+++ resolved
@@ -18,7 +18,6 @@
 # The values in these lists are populated by individual methods
 # The lists here are used to validate that all expected fields are present in the output files
 SUMMARY_FIELDNAMES = [
-<<<<<<< HEAD
     'gene',
     'N',      # Number of sequences
     'T',      # Total branch length
@@ -26,16 +25,6 @@
     'diff_sites',
     'RELAX_K',
     'RELAX_overall_pval'
-=======
-    "gene",
-    "N",  # Number of sequences
-    "T",  # Total branch length
-    "dN/dS",  # Overall dN/dS ratio
-    "sites",  # Number of sites
-    "diff_sites",
-    "RELAX_K",
-    "RELAX_overall_pval",
->>>>>>> 6ff3f5f8
 ]
 
 SITES_FIELDNAMES = [
