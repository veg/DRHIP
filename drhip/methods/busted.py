--- conflicted
+++ resolved
@@ -39,7 +39,6 @@
         omegas = fit["fits"]["Unconstrained model"]["Rate Distributions"]["Test"]
         omega_idx = str(len(omegas) - 1)
         return omegas[omega_idx]
-<<<<<<< HEAD
         
     # def calculate_rate_distribution_stats(self, results: Dict[str, Any],
     #                                  model_name: str = 'Unconstrained model',
@@ -78,52 +77,6 @@
         
     #     return stats
     
-=======
-
-    def calculate_rate_distribution_stats(
-        self,
-        results: Dict[str, Any],
-        model_name: str = "Unconstrained model",
-        distribution_name: str = "global",
-    ) -> Dict[str, float]:
-        """Calculate statistics from rate distributions.
-
-        This helper extracts rate distributions and calculates statistics like dN/dS.
-
-        Args:
-            results: Raw results dictionary from JSON file
-            model_name: Name of the model to extract rates from (default: 'Unconstrained model')
-            distribution_name: Name of the distribution to use (default: 'global')
-
-        Returns:
-            Dictionary with calculated statistics (e.g., {'dN/dS': 0.5})
-        """
-        stats = {"dN/dS": 0.0}
-
-        try:
-            if "fits" in results and model_name in results["fits"]:
-                model_fit = results["fits"][model_name]
-                if (
-                    "Rate Distributions" in model_fit
-                    and distribution_name in model_fit["Rate Distributions"]
-                ):
-                    rates = model_fit["Rate Distributions"][distribution_name]
-
-                    # Calculate weighted average of omega values
-                    omega_sum = 0.0
-                    for rate in rates:
-                        # Handle different formats (weight or proportion)
-                        weight = rate.get("weight", rate.get("proportion", 0.0))
-                        omega_sum += rate["omega"] * weight
-
-                    stats["dN/dS"] = omega_sum
-        except Exception as e:
-            print(f"Error calculating rate distribution stats: {e}")
-            # Keep default values on error
-
-        return stats
-
->>>>>>> 6ff3f5f8
     def process_results(self, results: Dict[str, Any]) -> Dict[str, Any]:
         """Process BUSTED results.
 
@@ -156,7 +109,6 @@
                 omega3["proportion"] * 100.0
             )  # Convert to percentage
         else:
-<<<<<<< HEAD
             processed['BUSTED_prop_sites_in_omega3'] = 0.0
         
         # # Calculate dN/dS using the helper function
@@ -169,18 +121,6 @@
         # # Update processed results with dN/dS
         # processed.update(dnds_stats)
         
-=======
-            processed["BUSTED_prop_sites_in_omega3"] = 0.0
-
-        # Calculate dN/dS using the helper function
-        dnds_stats = self.calculate_rate_distribution_stats(
-            results, model_name="Unconstrained model", distribution_name="global"
-        )
-
-        # Update processed results with dN/dS
-        processed.update(dnds_stats)
-
->>>>>>> 6ff3f5f8
         return processed
 
     def process_site_data(self, results: Dict[str, Any]) -> Dict[int, Dict[str, Any]]:
