"""
Base class and interfaces for HyPhy analysis methods.
"""

from abc import ABC, abstractmethod
from typing import Any, Dict, List


class HyPhyMethod(ABC):
    """Base class for HyPhy analysis methods."""

    def __init__(self, name: str, file_suffix: str):
        """Initialize a HyPhy method.

        Args:
            name: Name of the method (e.g., 'BUSTED', 'RELAX')
            file_suffix: Suffix for result files (e.g., 'BUSTED.json')
        """
        self.name = name
        self.file_suffix = file_suffix
        self._comparison_groups = None

    def set_comparison_groups(self, comparison_groups):
        """Set the comparison groups to use for analysis.

        Args:
            comparison_groups: List of comparison group names
        """
        self._comparison_groups = comparison_groups
        return self

    def get_file_path(self, results_path: str, gene: str) -> str:
        """Get the path to results file for this method.

        Args:
            results_path: Base path to results directory
            gene: Name of the gene

        Returns:
            Full path to the results file
        """
        import os

        from ..config import METHOD_PATHS

        method_dir = METHOD_PATHS.get(self.name, self.name)
        return os.path.join(results_path, method_dir, f"{gene}.{self.file_suffix}")

    @abstractmethod
    def process_results(self, results: Dict[str, Any]) -> Dict[str, Any]:
        """Process method-specific results.

        Args:
            results: Raw results dictionary from JSON file

        Returns:
            Processed results dictionary with standardized keys
        """
        pass

    def process_site_data(self, site_data: Dict[str, Any]) -> Dict[str, Any]:
        """Process site-specific data.

        Args:
            site_data: Site-specific data from results

        Returns:
            Processed site data dictionary with fields that are consistent across all sites
        """
        return {}

    def process_comparison_site_data(
        self, site_data: Dict[str, Any]
    ) -> Dict[str, Dict[str, Any]]:
        """Process comparison group-specific site data.

        Args:
            site_data: Site-specific data from results

        Returns:
            Dictionary mapping site IDs to dictionaries of comparison group-specific data.
            The inner dictionaries map comparison group names to field values.
            Format: {site_id: {group_name: {field: value}}}
        """
        return {}

    @staticmethod
    def get_summary_fields() -> List[str]:
        """Get list of summary fields produced by this method."""
        return []

    @staticmethod
    def get_site_fields() -> List[str]:
        """Get list of site-specific fields produced by this method."""
        return []

    @staticmethod
    def get_comparison_group_fields() -> List[str]:
        """Get list of fields that are specific to comparison groups.

        These fields will be written to a separate CSV file with comparison_group column.
        """
        return []

    def validate_input_json(self, results: Dict[str, Any]) -> List[str]:
        return []

    def _path_exists(self, data: Dict[str, Any], path: str) -> bool:
        current = data
        for key in path.split("."):
            if isinstance(current, dict) and key in current:
                current = current[key]
            else:
                return False
        return True

    def validate_required_paths(
        self, results: Dict[str, Any], required_paths: List[str]
    ) -> List[str]:
        missing = []
        for p in required_paths:
            if not self._path_exists(results, p):
                missing.append(p)
        return missing

    def missing_mle_headers(
        self, results: Dict[str, Any], header_names: List[str]
    ) -> List[str]:
        if not self.has_mle_headers(results):
            return header_names
        header_indices = self.get_header_indices(results)
        missing = []
        for name in header_names:
            if name not in header_indices:
                missing.append(name)
        return missing

    def has_mle_content(self, results: Dict[str, Any]) -> bool:
        """Check if results have MLE content structure.

        Args:
            results: Raw results dictionary

        Returns:
            True if MLE content structure is present, False otherwise
        """
        return (
            "MLE" in results
            and "content" in results.get("MLE", {})
            and "0" in results.get("MLE", {}).get("content", {})
        )

    def has_mle_headers(self, results: Dict[str, Any]) -> bool:
        """Check if results have MLE headers structure.

        Args:
            results: Raw results dictionary

        Returns:
            True if MLE headers structure is present, False otherwise
        """
        return "MLE" in results and "headers" in results.get("MLE", {})

    def get_header_indices(self, results: Dict[str, Any]) -> Dict[str, int]:
        """Get mapping from header names to column indices.

        Args:
            results: Raw results dictionary

        Returns:
            Dictionary mapping header names to column indices
        """
        header_indices = {}

        if self.has_mle_headers(results):
            headers = results["MLE"]["headers"]
            for i, (header_name, _) in enumerate(headers):
                header_indices[header_name] = i

        return header_indices

    def get_column_index(
        self, header_indices: Dict[str, int], column_name: str, default_index: int
    ) -> int:
        """Get index for a specific column with fallback to default.

        Args:
            header_indices: Dictionary mapping header names to column indices
            column_name: Name of the column to find
            default_index: Default index to use if column name not found

        Returns:
            Column index
        """
        return header_indices.get(column_name, default_index)

    def process_site_mle_data(
        self, results: Dict[str, Any], column_names: Dict[str, str], process_row_fn
    ) -> Dict[int, Dict[str, Any]]:
        """Process site-specific data from MLE content.

        This helper handles common site data processing patterns:
        - Checking for valid MLE content and headers
        - Extracting column indices
        - Processing each site with error handling
        - Returning a dictionary of site-specific results

        Args:
            results: Raw results dictionary from JSON file
            column_names: Dictionary mapping logical column names to actual column names in the results
                         e.g. {'alpha': 'alpha', 'beta': 'beta', 'p-value': 'p-value'}
            process_row_fn: Function that takes (site_idx, row, column_indices) and returns site data dict

        Returns:
            Dictionary mapping site indices to site-specific data
        """
        site_results = {}

        # Check if required data is available
        if not self.has_mle_content(results) or not self.has_mle_headers(results):
            return site_results

        # Get header indices
        header_indices = self.get_header_indices(results)

        # Get indices for the values we need
        column_indices = {}
        for logical_name, actual_name in column_names.items():
            # Default to -1 to indicate column not found
            column_indices[logical_name] = self.get_column_index(
                header_indices, actual_name, -1
            )

        # Process each site (row index + 1 is the site number)
        for site_idx, row in enumerate(results["MLE"]["content"]["0"], 1):
            try:
                # Process the row using the provided function
                site_data = process_row_fn(site_idx, row, column_indices)
                if site_data:
                    site_results[site_idx] = site_data
            except Exception as e:
                print(f"Error processing site {site_idx}: {e}")
                # Skip this site on error
                continue

        return site_results

    def extract_common_fields(self, results: Dict[str, Any]) -> Dict[str, Any]:
        """Extract common fields from HyPhy results.

        This method extracts fields that are common across multiple HyPhy methods:
        - N: Number of sequences
        - T: Total branch length
        - sites: Number of sites

        Args:
            results: Raw results dictionary from JSON file

        Returns:
            Dictionary with extracted common fields
        """
        common_fields = {}

        # Extract number of sites
        if "input" in results:
            # Try different keys that might contain the number of sites
            if "number of sites" in results["input"]:
                common_fields["sites"] = results["input"]["number of sites"]
            elif "sites" in results["input"]:
                common_fields["sites"] = results["input"]["sites"]

        # If sites not found in input, try to get from MLE content length
<<<<<<< HEAD
        if 'sites' not in common_fields and self.has_mle_content(results):
            common_fields['sites'] = len(results['MLE']['content']['0'])
        

        # Get tested branches
        if 'tested' in results and '0' in results['tested']:
            tested_branches = {bn: val for bn,val in results['tested']['0'].items() if val == "test"}

            # Extract number of tested branches
            common_fields['N'] = len(tested_branches)
        
=======
        if "sites" not in common_fields and self.has_mle_content(results):
            common_fields["sites"] = len(results["MLE"]["content"]["0"])

        # Extract number of sequences
        if "input" in results:
            # Try different keys that might contain the number of sequences
            if "number of sequences" in results["input"]:
                common_fields["N"] = results["input"]["number of sequences"]
            elif "sequences" in results["input"]:
                common_fields["N"] = len(results["input"]["sequences"])

        # If N not found in input, try to get from tested sequences
        if (
            "N" not in common_fields
            and "tested" in results
            and "sequences" in results["tested"]
        ):
            common_fields["N"] = len(results["tested"]["sequences"])

>>>>>>> e3c6db8f
        # Extract total branch length
        if "branch attributes" in results and "0" in results["branch attributes"]:
            try:
                branch_lengths = []
<<<<<<< HEAD
                branch_data = results['branch attributes']['0']

                # keep only tested branches
                if tested_branches:
                    branch_data = {bn: val for bn,val in branch_data.items() if bn in tested_branches}
                
=======
                branch_data = results["branch attributes"]["0"]

>>>>>>> e3c6db8f
                # Handle different formats of branch length data
                for branch in branch_data.values():
                    # Format 1: Direct 'length' key
                    if isinstance(branch, dict) and "length" in branch:
                        branch_lengths.append(float(branch["length"]))
                    # Format 2: MG94xREV key
                    elif (
                        isinstance(branch, dict)
                        and "MG94xREV with separate rates for branch sets" in branch
                    ):
                        branch_lengths.append(
                            float(
                                branch["MG94xREV with separate rates for branch sets"]
                            )
                        )
                    # Format 3: Direct float value
                    elif isinstance(branch, (int, float, str)):
                        try:
                            branch_lengths.append(float(branch))
                        except (ValueError, TypeError):
                            pass

                if branch_lengths:
                    common_fields["T"] = sum(branch_lengths)
            except (ValueError, TypeError, KeyError):
                pass

        return common_fields<|MERGE_RESOLUTION|>--- conflicted
+++ resolved
@@ -270,7 +270,6 @@
                 common_fields["sites"] = results["input"]["sites"]
 
         # If sites not found in input, try to get from MLE content length
-<<<<<<< HEAD
         if 'sites' not in common_fields and self.has_mle_content(results):
             common_fields['sites'] = len(results['MLE']['content']['0'])
         
@@ -282,42 +281,16 @@
             # Extract number of tested branches
             common_fields['N'] = len(tested_branches)
         
-=======
-        if "sites" not in common_fields and self.has_mle_content(results):
-            common_fields["sites"] = len(results["MLE"]["content"]["0"])
-
-        # Extract number of sequences
-        if "input" in results:
-            # Try different keys that might contain the number of sequences
-            if "number of sequences" in results["input"]:
-                common_fields["N"] = results["input"]["number of sequences"]
-            elif "sequences" in results["input"]:
-                common_fields["N"] = len(results["input"]["sequences"])
-
-        # If N not found in input, try to get from tested sequences
-        if (
-            "N" not in common_fields
-            and "tested" in results
-            and "sequences" in results["tested"]
-        ):
-            common_fields["N"] = len(results["tested"]["sequences"])
-
->>>>>>> e3c6db8f
         # Extract total branch length
         if "branch attributes" in results and "0" in results["branch attributes"]:
             try:
                 branch_lengths = []
-<<<<<<< HEAD
                 branch_data = results['branch attributes']['0']
 
                 # keep only tested branches
                 if tested_branches:
                     branch_data = {bn: val for bn,val in branch_data.items() if bn in tested_branches}
                 
-=======
-                branch_data = results["branch attributes"]["0"]
-
->>>>>>> e3c6db8f
                 # Handle different formats of branch length data
                 for branch in branch_data.values():
                     # Format 1: Direct 'length' key
